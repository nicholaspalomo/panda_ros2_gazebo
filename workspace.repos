repositories:
  ros-controls/ros2_control:
    type: git
    url: https://github.com/ros-controls/ros2_control.git
    version: master
  control_msgs:
    type: git
    url: https://github.com/ros-controls/control_msgs.git
    version: foxy-devel
  realtime_tools:
    type: git
    url: https://github.com/ros-controls/realtime_tools.git
    version: ros2_devel
  angles:
    type: git
    url: https://github.com/ros/angles.git
    version: ros2
  gazebo_ros2_control:
    type: git
    url: https://github.com/ros-simulation/gazebo_ros2_control.git
    version: master
  ros-controls/ros2_controllers:
    type: git
    url: https://github.com/ros-controls/ros2_controllers
    version: effort_group_position_controller
<<<<<<< HEAD
  panda_teleop:
    type: git
    url: https://github.com/nicholaspalomo/panda_teleop.git
    version: main
=======
  idyntree:
    type: git
    url: https://github.com/robotology/idyntree
    version: master
>>>>>>> 7f996e30
<|MERGE_RESOLUTION|>--- conflicted
+++ resolved
@@ -23,14 +23,11 @@
     type: git
     url: https://github.com/ros-controls/ros2_controllers
     version: effort_group_position_controller
-<<<<<<< HEAD
   panda_teleop:
     type: git
     url: https://github.com/nicholaspalomo/panda_teleop.git
     version: main
-=======
   idyntree:
     type: git
     url: https://github.com/robotology/idyntree
-    version: master
->>>>>>> 7f996e30
+    version: master